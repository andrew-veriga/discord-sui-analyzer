--- conflicted
+++ resolved
@@ -1,42 +1,3 @@
-<<<<<<< HEAD
-system_prompt = """
-You are an experienced technical support specialist. Your goal is to select solutions from the support chat logs for the FAQ section of your portal dedicated to the Qui blockchain.
-"""
-prompt_group_logic="""
-a) The first message in a thread (topic) ask a question (contains \"?\" or a problem description), describes a problem or expresses a wish;
-b) the field Referenced Message ID define the message as a reply to referenced message. The reply cannot be a the first message in the thread (topic) and should continue the existing thread;
-c) consider subsequent messages from the same author for relatively short time interval with empty field Referenced Message ID  as a continuation of the conversation if they likely are the addition clarifications;
-d) consider messages from the same author repeating the same question as a reminder and a follow-up of the conversation;
-e) for a short period of time (a few minutes), consider a subsequent message from a new author with an empty "Referenced Message ID" field to be part of the conversation if this message is relevant to the conversation in meaning, answers a question, or reports the same problem;
-f) consider the message as a follow-up for the conversation if the message contains a tag, defined like '<@(\d+)>', where after Commertial At follows Author ID, that author asked the question in the conversation and this message seems to be an answer to the author's question;
-"""
-
-prompt_start_step_1 = f"""Analyze the CSV table with messages from the  Discord Channel 'Sui Blockchain Support'.
-Your task is group all messages into threads following the logic:
-{prompt_group_logic}
-Assign a unique identifier to each thread equal to the message_id of the first message in this thread (topic).
-Output the information in the list of JSON objects.
-"""
-
-prompt_addition_step1 = f""" 
-Analyze the CSV table with messages from the  Discord Channel 'Sui Blockchain Support'.
-Your task is group all messages into threads following the Gatheing Logic:
-{prompt_group_logic}
-Add new threads from CSV following the Gatheing Logic. Assign a unique identifier to each thread equal to the message_id of the first message in this thread (topic).
-Also you already have gathered threads from previous days:
-{{JSON_prev}}
-The previous threads was gathered early by using the same Gatheing Logic.
-Your next task is:
-find new messages from csv that have 'referenced_message_id' and non yet gathered in the new threads,
-find corresponding message_id in message lists of previous threads from JSON and add found messages in there as a continue of conversations;
-Find other messages that fit mentioned Gatheing Logic. Each message must belong to only one topic.
-Finally prepare output:
-Only threads fully gathered from CSV table could get status 'new'.
-Only threads contained both previous messages from json data and new messages from CSV table could get status 'modified'.
-threads contained only previous messages from json data should get status 'persisted'.
-Output only threads with the status of 'new' or 'modified' to the JSON object list.
-"""
-=======
 import yaml
 import os
 
@@ -47,43 +8,16 @@
     # Construct the absolute path to the prompts.yaml file
     dir_path = os.path.dirname(os.path.realpath(__file__))
     prompts_path = os.path.join(dir_path, '..', '..', 'configs', 'prompts.yaml')
->>>>>>> 075a7c86
 
     with open(prompts_path, 'r') as f:
         _prompts = yaml.safe_load(f)
 
-<<<<<<< HEAD
-prompt_step_2 = """
-Define a list of keywords and phrases that are typical for technical issues in the context of the Sui blockchain. The list should include:
-error, fail, issue, problem, bug, can't, doesn't work, transaction, wallet, rpc, node, gas, smart contract, bridge, stake, unstake, SDK, API, swap, zklogin.
-Identify a technical discussions, determine their content and present the results in a structured way.
-Analyze the  message of each thread (topic).
-Categorize a thread as a \"technical topic\" if its messages contains one or more keywords from the list and it is a question (contains \"?\" or a problem description) or describes a problem.
-Ignore irrelevant topics: spam, flood and discussions not directly related to the technical aspects of Sui.
-Identify and filter technical topics.
-Output the list of 'topic_id' for technical threads only.
-"""
-
-prompt_step_3 = """
-Your task is to generalize the problems and solutions for each technical topic.
-In each thread find a message that is a solution or answer to the problem or question posed.
-As a guide, consider the solution message to be the message from another user (not the topic author) that contains an explanation, instruction or recommendation.
-If there are messages with thanks or other confirmations of the verified solution, label it as 'resolved'.
-If there are no any confirmation or a solution message followed by additional unanswered questions, label it as 'suggestion'.
-If there are no answers from other users in the thread, or the answers are irrelevant, label it as 'unresolved'.
-If the answer recommend another internet resource or channel, label it as 'outside'.
-replicate the message_ids exactly as they are presented. Do not add, remove, or modify any characters in the IDs. 
-Derive a general description of the problem and a general description of the solution to the problem if exists.
-Set actual_date of each thread as a datetime of the last message in the thread.
-Output the information in the list of JSON objects."""
-=======
     # Dynamically assign prompts to module-level variables
     for key, value in _prompts.items():
         globals()[key] = value
 
 def reload_prompts():
     load_prompts()
->>>>>>> 075a7c86
 
 # Initial load of the prompts
 load_prompts()
